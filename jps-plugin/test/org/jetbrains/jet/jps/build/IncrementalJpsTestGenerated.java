--- conflicted
+++ resolved
@@ -360,8 +360,6 @@
             }
 
         }
-<<<<<<< HEAD
-=======
 
         @TestMetadata("jps-plugin/testData/incremental/withJava/javaUsedInKotlin")
         @TestDataPath("$PROJECT_ROOT")
@@ -502,6 +500,5 @@
             }
 
         }
->>>>>>> 8f6f404f
     }
 }